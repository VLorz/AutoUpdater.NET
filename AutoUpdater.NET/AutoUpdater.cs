--- conflicted
+++ resolved
@@ -1,699 +1,627 @@
-using System;
-using System.ComponentModel;
-using System.Diagnostics;
-using System.Drawing;
-using System.Globalization;
-using System.IO;
-using System.Net;
-using System.Net.Cache;
-using System.Reflection;
-using System.Threading;
-using System.Windows.Forms;
-using System.Xml;
-using System.Xml.Serialization;
-using AutoUpdaterDotNET.Properties;
-//using Microsoft.Win32;
-
-namespace AutoUpdaterDotNET
-{
-    /// <summary>
-    ///     Enum representing the remind later time span.
-    /// </summary>
-    public enum RemindLaterFormat
-    {
-        /// <summary>
-        ///     Represents the time span in minutes.
-        /// </summary>
-        Minutes,
-
-        /// <summary>
-        ///     Represents the time span in hours.
-        /// </summary>
-        Hours,
-
-        /// <summary>
-        ///     Represents the time span in days.
-        /// </summary>
-        Days
-    }
-
-    /// <summary>
-    ///     Enum representing the effect of Mandatory flag.
-    /// </summary>
-    public enum Mode
-    {
-        /// <summary>
-        /// In this mode, it ignores Remind Later and Skip values set previously and hide both buttons.
-        /// </summary>
-        Normal,
-
-        /// <summary>
-        /// In this mode, it won't show close button in addition to Normal mode behaviour.
-        /// </summary>
-        Forced,
-
-        /// <summary>
-        /// In this mode, it will start downloading and applying update without showing standard update dialog in addition to Forced mode behaviour.
-        /// </summary>
-        ForcedDownload
-    }
-
-    /// <summary>
-    ///     Main class that lets you auto update applications by setting some static fields and executing its Start method.
-    /// </summary>
-    public static class AutoUpdater
-    {
-        private static System.Timers.Timer _remindLaterTimer;
-
-        internal static String RegistryLocation;
-
-        internal static bool IsWinFormsApplication;
-
-        internal static Uri BaseUri;
-
-        internal static bool Running;
-
-        /// <summary>
-        ///     Set it to folder path where you want to download the update file. If not provided then it defaults to Temp folder.
-        /// </summary>
-        public static String DownloadPath;
-
-        /// <summary>
-        ///     Set the Application Title shown in Update dialog. Although AutoUpdater.NET will get it automatically, you can set this property if you like to give custom Title.
-        /// </summary>
-        public static String AppTitle;
-
-        /// <summary>
-        ///     URL of the xml file that contains information about latest version of the application.
-        /// </summary>
-        public static String AppCastURL;
-
-        /// <summary>
-        /// Login/password/domain for FTP-request
-        /// </summary>
-        public static NetworkCredential FtpCredentials;
-
-        /// <summary>
-        ///     Opens the download URL in default browser if true. Very usefull if you have portable application.
-        /// </summary>
-        public static bool OpenDownloadPage;
-
-        /// <summary>
-        ///     Set Basic Authentication credentials required to download the file.
-        /// </summary>
-        public static IAuthentication BasicAuthDownload;
-
-        /// <summary>
-        ///     Set Basic Authentication credentials required to download the XML file.
-        /// </summary>
-        public static IAuthentication BasicAuthXML;
-
-        /// <summary>
-        ///     Set Basic Authentication credentials to navigate to the change log URL. 
-        /// </summary>
-        public static IAuthentication BasicAuthChangeLog;
-
-        /// <summary>
-        ///     Set the User-Agent string to be used for HTTP web requests.
-        /// </summary>
-        public static string HttpUserAgent;
-
-        /// <summary>
-        ///     If this is true users can see the skip button.
-        /// </summary>
-        public static Boolean ShowSkipButton = true;
-
-        /// <summary>
-        ///     If this is true users can see the Remind Later button.
-        /// </summary>
-        public static Boolean ShowRemindLaterButton = true;
-
-        /// <summary>
-        ///     If this is true users see dialog where they can set remind later interval otherwise it will take the interval from
-        ///     RemindLaterAt and RemindLaterTimeSpan fields.
-        /// </summary>
-        public static Boolean LetUserSelectRemindLater = true;
-
-        /// <summary>
-        ///     Remind Later interval after user should be reminded of update.
-        /// </summary>
-        public static int RemindLaterAt = 2;
-
-        ///<summary>
-        ///     AutoUpdater.NET will report errors if this is true.
-        /// </summary>
-        public static bool ReportErrors = false;
-
-        /// <summary>
-        ///     Set this to false if your application doesn't need administrator privileges to replace the old version.
-        /// </summary>
-        public static bool RunUpdateAsAdmin = true;
-
-        ///<summary>
-        ///     Set this to true if you want to ignore previously assigned Remind Later and Skip settings. It will also hide Remind Later and Skip buttons.
-        /// </summary>
-        public static bool Mandatory;
-
-        /// <summary>
-        ///     Set this to any of the available modes to change behaviour of the Mandatory flag.
-        /// </summary>
-        public static Mode UpdateMode;
-
-        /// <summary>
-        ///     Set Proxy server to use for all the web requests in AutoUpdater.NET.
-        /// </summary>
-        public static IWebProxy Proxy;
-
-        /// <summary>
-        /// Set this to an instance implementing the IPersistenceProvider interface for using a data storage method different from the default Windows Registry based one.
-        /// </summary>
-        public static IPersistenceProvider PersistenceProvider;
-
-        /// <summary>
-        ///     Set if RemindLaterAt interval should be in Minutes, Hours or Days.
-        /// </summary>
-        public static RemindLaterFormat RemindLaterTimeSpan = RemindLaterFormat.Days;
-
-        /// <summary>
-        ///     A delegate type to handle how to exit the application after update is downloaded.
-        /// </summary>
-        public delegate void ApplicationExitEventHandler();
-
-        /// <summary>
-        ///     An event that developers can use to exit the application gracefully.
-        /// </summary>
-        public static event ApplicationExitEventHandler ApplicationExitEvent;
-
-        /// <summary>
-        ///     A delegate type for hooking up update notifications.
-        /// </summary>
-        /// <param name="args">An object containing all the parameters received from AppCast XML file. If there will be an error while looking for the XML file then this object will be null.</param>
-        public delegate void CheckForUpdateEventHandler(UpdateInfoEventArgs args);
-
-        /// <summary>
-        ///     An event that clients can use to be notified whenever the update is checked.
-        /// </summary>
-        public static event CheckForUpdateEventHandler CheckForUpdateEvent;
-
-        /// <summary>
-        ///     A delegate type for hooking up parsing logic.
-        /// </summary>
-        /// <param name="args">An object containing the AppCast file received from server.</param>
-        public delegate void ParseUpdateInfoHandler(ParseUpdateInfoEventArgs args);
-
-        /// <summary>
-        ///     An event that clients can use to be notified whenever the AppCast file needs parsing.
-        /// </summary>
-        public static event ParseUpdateInfoHandler ParseUpdateInfoEvent;
-
-        /// <summary>
-<<<<<<< HEAD
-        /// This flag is used for indicating that a previous user request for ignoring an application version must be disregarded.
-        /// </summary>
-        private static bool IgnoreRemindLaterAndSkip = false;
-=======
-        ///     Set if you want the default update form to have a different size.
-        /// </summary>
-        public static Size? UpdateFormSize = null;
->>>>>>> 32e01a72
-
-        /// <summary>
-        ///     Start checking for new version of application and display dialog to the user if update is available.
-        /// </summary>
-        /// <param name="myAssembly">Assembly to use for version checking.</param>
-        public static void Start(Assembly myAssembly = null)
-        {
-            Start(AppCastURL, myAssembly);
-        }
-
-        /// <summary>
-<<<<<<< HEAD
-        /// Disregards a previous user request for ignoring an application version update.
-        /// </summary>
-        /// <remarks>Al clears the timer for late reminding, if active.</remarks>
-        public static void SetIgnoreRemindLaterAndSkip(bool Ignore)
-        {
-            if (Ignore && (_remindLaterTimer != null))
-            {
-                _remindLaterTimer.Stop();
-                _remindLaterTimer.Close();
-                _remindLaterTimer = null;
-            }
-
-            IgnoreRemindLaterAndSkip = Ignore;
-=======
-        ///     Start checking for new version of application via FTP and display dialog to the user if update is available.
-        /// </summary>
-        /// <param name="appCast">FTP URL of the xml file that contains information about latest version of the application.</param>
-        /// <param name="ftpCredentials">Credentials required to connect to FTP server.</param>
-        /// <param name="myAssembly">Assembly to use for version checking.</param>
-        public static void Start(String appCast, NetworkCredential ftpCredentials, Assembly myAssembly = null)
-        {
-            FtpCredentials = ftpCredentials;
-            Start(appCast, myAssembly);
->>>>>>> 32e01a72
-        }
-
-        /// <summary>
-        ///     Start checking for new version of application and display dialog to the user if update is available.
-        /// </summary>
-        /// <param name="appCast">URL of the xml file that contains information about latest version of the application.</param>
-        /// <param name="myAssembly">Assembly to use for version checking.</param>
-        public static void Start(String appCast, Assembly myAssembly = null)
-        {
-            try
-            {
-                ServicePointManager.SecurityProtocol |= (SecurityProtocolType) 192 |
-                                                        (SecurityProtocolType) 768 | (SecurityProtocolType) 3072;
-            }
-            catch (NotSupportedException)
-            {
-            }
-
-            if (Mandatory && _remindLaterTimer != null)
-            {
-                _remindLaterTimer.Stop();
-                _remindLaterTimer.Close();
-                _remindLaterTimer = null;
-            }
-
-            if (!Running && _remindLaterTimer == null)
-            {
-                Running = true;
-
-                AppCastURL = appCast;
-
-                IsWinFormsApplication = Application.MessageLoop;
-
-                var backgroundWorker = new BackgroundWorker();
-
-                backgroundWorker.DoWork += BackgroundWorkerDoWork;
-
-                backgroundWorker.RunWorkerCompleted += BackgroundWorkerOnRunWorkerCompleted;
-
-                backgroundWorker.RunWorkerAsync(myAssembly ?? Assembly.GetEntryAssembly());
-            }
-        }
-
-        private static void BackgroundWorkerOnRunWorkerCompleted(object sender,
-            RunWorkerCompletedEventArgs runWorkerCompletedEventArgs)
-        {
-            if (runWorkerCompletedEventArgs.Error != null)
-            {
-                if (ReportErrors)
-                {
-                    if (runWorkerCompletedEventArgs.Error is WebException)
-                    {
-                        MessageBox.Show(
-                            Resources.UpdateCheckFailedMessage,
-                            Resources.UpdateCheckFailedCaption, MessageBoxButtons.OK, MessageBoxIcon.Error);
-                    }
-                    else
-                    {
-                        MessageBox.Show(runWorkerCompletedEventArgs.Error.ToString(),
-                            runWorkerCompletedEventArgs.GetType().ToString(), MessageBoxButtons.OK,
-                            MessageBoxIcon.Error);
-                    }
-                }
-            }
-            else
-            {
-                if (!runWorkerCompletedEventArgs.Cancelled)
-                {
-                    if (runWorkerCompletedEventArgs.Result is DateTime time)
-                    {
-                        SetTimer(time);
-                    }
-                    else
-                    {
-                        var args = runWorkerCompletedEventArgs.Result as UpdateInfoEventArgs;
-                        if (CheckForUpdateEvent != null)
-                        {
-                            CheckForUpdateEvent(args);
-                        }
-                        else
-                        {
-                            if (args.IsUpdateAvailable)
-                            {
-                                if (!IsWinFormsApplication)
-                                {
-                                    Application.EnableVisualStyles();
-                                }
-
-                                if (Mandatory && UpdateMode == Mode.ForcedDownload)
-                                {
-                                    DownloadUpdate(args);
-                                    Exit();
-                                }
-                                else
-                                {
-                                    if (Thread.CurrentThread.GetApartmentState().Equals(ApartmentState.STA))
-                                    {
-                                        ShowUpdateForm(args);
-                                    }
-                                    else
-                                    {
-                                        Thread thread = new Thread(new ThreadStart(delegate { ShowUpdateForm(args); }));
-                                        thread.CurrentCulture = thread.CurrentUICulture = CultureInfo.CurrentCulture;
-                                        thread.SetApartmentState(ApartmentState.STA);
-                                        thread.Start();
-                                        thread.Join();
-                                    }
-                                }
-
-                                return;
-                            }
-
-                            if (ReportErrors)
-                            {
-                                MessageBox.Show(Resources.UpdateUnavailableMessage,
-                                    Resources.UpdateUnavailableCaption,
-                                    MessageBoxButtons.OK, MessageBoxIcon.Information);
-                            }
-                        }
-                    }
-                }
-            }
-
-            Running = false;
-        }
-
-        /// <summary>
-        /// Shows standard update dialog.
-        /// </summary>
-        public static void ShowUpdateForm(UpdateInfoEventArgs args)
-        {
-            var updateForm = new UpdateForm(args);
-            if (UpdateFormSize.HasValue)
-            {
-                updateForm.Size = UpdateFormSize.Value;
-            }
-
-            if (updateForm.ShowDialog().Equals(DialogResult.OK))
-            {
-                Exit();
-            }
-        }
-
-        private static void BackgroundWorkerDoWork(object sender, DoWorkEventArgs e)
-        {
-            Assembly mainAssembly = e.Argument as Assembly;
-
-            var companyAttribute =
-                (AssemblyCompanyAttribute) GetAttribute(mainAssembly, typeof(AssemblyCompanyAttribute));
-            string appCompany = companyAttribute != null ? companyAttribute.Company : "";
-
-            if (string.IsNullOrEmpty(AppTitle))
-            {
-                var titleAttribute =
-                    (AssemblyTitleAttribute) GetAttribute(mainAssembly, typeof(AssemblyTitleAttribute));
-                AppTitle = titleAttribute != null ? titleAttribute.Title : mainAssembly.GetName().Name;
-            }
-
-            RegistryLocation = !string.IsNullOrEmpty(appCompany)
-                ? $@"Software\{appCompany}\{AppTitle}\AutoUpdater"
-                : $@"Software\{AppTitle}\AutoUpdater";
-
-<<<<<<< HEAD
-            if (PersistenceProvider == null)
-            {
-                PersistenceProvider = new RegistryPersistenceProvider( RegistryLocation );
-            }
-
-            InstalledVersion = mainAssembly.GetName().Version;
-=======
-            BaseUri = new Uri(AppCastURL);
->>>>>>> 32e01a72
-
-            UpdateInfoEventArgs args;
-            using (MyWebClient client = GetWebClient(BaseUri, BasicAuthXML))
-            {
-                string xml = client.DownloadString(BaseUri);
-
-                if (ParseUpdateInfoEvent == null)
-                {
-                    XmlSerializer xmlSerializer = new XmlSerializer(typeof(UpdateInfoEventArgs));
-                    XmlTextReader xmlTextReader = new XmlTextReader(new StringReader(xml)) {XmlResolver = null};
-                    args = (UpdateInfoEventArgs) xmlSerializer.Deserialize(xmlTextReader);
-                }
-                else
-                {
-                    ParseUpdateInfoEventArgs parseArgs = new ParseUpdateInfoEventArgs(xml);
-                    ParseUpdateInfoEvent(parseArgs);
-                    args = parseArgs.UpdateInfo;
-                }
-            }
-
-            if (!Mandatory)
-            {
-                Mandatory = args.Mandatory;
-                UpdateMode = args.UpdateMode;
-            }
-
-            if (string.IsNullOrEmpty(args.CurrentVersion) || string.IsNullOrEmpty(args.DownloadURL))
-            {
-                throw new InvalidDataException();
-            }
-
-            if (Mandatory)
-            {
-                ShowRemindLaterButton = false;
-                ShowSkipButton = false;
-            }
-            else
-            {
-                if (!IgnoreRemindLaterAndSkip)
-                {
-                    bool Skip;
-                    string SkippedVersion;
-                    DateTime RemaindLaterTime;
-
-                    // Read the persisted state from the persistance provider.
-                    // This method makes the persistance handling independent from the storage method.
-                    if (PersistenceProvider.GetSkippedApplicationVersion(out Skip, out SkippedVersion))
-                    {
-<<<<<<< HEAD
-                        var skipVersion = new Version( SkippedVersion.ToString() );
-=======
-                        object skip = updateKey.GetValue("skip");
-                        object applicationVersion = updateKey.GetValue("version");
-                        if (skip != null && applicationVersion != null)
-                        {
-                            Version currentVersion = new Version(args.CurrentVersion);
-                            string skipValue = skip.ToString();
-                            var skipVersion = new Version(applicationVersion.ToString());
-                            if (skipValue.Equals("1") && currentVersion <= skipVersion)
-                                return;
-                            if (currentVersion > skipVersion)
-                            {
-                                using (RegistryKey updateKeyWrite = Registry.CurrentUser.CreateSubKey(RegistryLocation))
-                                {
-                                    if (updateKeyWrite != null)
-                                    {
-                                        updateKeyWrite.SetValue("version", currentVersion.ToString());
-                                        updateKeyWrite.SetValue("skip", 0);
-                                    }
-                                }
-                            }
-                        }
->>>>>>> 32e01a72
-
-                        if (Skip && (CurrentVersion <= skipVersion))
-                            return;
-
-                        if (CurrentVersion > skipVersion)
-                        {
-                            // Update the persisted state. It no longer makes sense to have this flags set as we are working on a newer application version.
-                            PersistenceProvider.SetSkippedApplicationVersion( false, CurrentVersion.ToString() );
-                        }
-                    }
-
-                    if (PersistenceProvider.GetRemaindLater(out RemaindLaterTime ))
-                    {
-                        int compareResult = DateTime.Compare( DateTime.Now, RemaindLaterTime );
-
-<<<<<<< HEAD
-                        if (compareResult < 0)
-                        {
-                            e.Cancel = false;
-                            e.Result = RemaindLaterTime;
-                            return;
-=======
-                            if (compareResult < 0)
-                            {
-                                e.Result = remindLater;
-                                return;
-                            }
->>>>>>> 32e01a72
-                        }
-                    }
-                }
-            }
-
-            args.InstalledVersion = mainAssembly.GetName().Version;
-            args.IsUpdateAvailable = new Version(args.CurrentVersion) > mainAssembly.GetName().Version;
-
-            e.Result = args;
-        }
-
-        /// <summary>
-        /// Detects and exits all instances of running assembly, including current.
-        /// </summary>
-        private static void Exit()
-        {
-            if (ApplicationExitEvent != null)
-            {
-                ApplicationExitEvent();
-            }
-            else
-            {
-                var currentProcess = Process.GetCurrentProcess();
-                foreach (var process in Process.GetProcessesByName(currentProcess.ProcessName))
-                {
-                    string processPath;
-                    try
-                    {
-                        processPath = process.MainModule.FileName;
-                    }
-                    catch (Win32Exception)
-                    {
-                        // Current process should be same as processes created by other instances of the application so it should be able to access modules of other instances. 
-                        // This means this is not the process we are looking for so we can safely skip this.
-                        continue;
-                    }
-
-                    if (process.Id != currentProcess.Id &&
-                        currentProcess.MainModule.FileName == processPath
-                    ) //get all instances of assembly except current
-                    {
-                        if (process.CloseMainWindow())
-                        {
-                            process.WaitForExit((int) TimeSpan.FromSeconds(10)
-                                .TotalMilliseconds); //give some time to process message
-                        }
-
-                        if (!process.HasExited)
-                        {
-                            process.Kill(); //TODO show UI message asking user to close program himself instead of silently killing it
-                        }
-                    }
-                }
-
-                if (IsWinFormsApplication)
-                {
-                    MethodInvoker methodInvoker = Application.Exit;
-                    methodInvoker.Invoke();
-                }
-#if NETWPF
-                else if (System.Windows.Application.Current != null)
-                {
-                    System.Windows.Application.Current.Dispatcher.BeginInvoke(new Action(() =>
-                        System.Windows.Application.Current.Shutdown()));
-                }
-#endif
-                else
-                {
-                    Environment.Exit(0);
-                }
-            }
-        }
-
-        private static Attribute GetAttribute(Assembly assembly, Type attributeType)
-        {
-            object[] attributes = assembly.GetCustomAttributes(attributeType, false);
-            if (attributes.Length == 0)
-            {
-                return null;
-            }
-
-            return (Attribute) attributes[0];
-        }
-
-        internal static string GetUserAgent()
-        {
-            return string.IsNullOrEmpty(HttpUserAgent) ? $"AutoUpdater.NET" : HttpUserAgent;
-        }
-
-        internal static void SetTimer(DateTime remindLater)
-        {
-            TimeSpan timeSpan = remindLater - DateTime.Now;
-
-            var context = SynchronizationContext.Current;
-
-            _remindLaterTimer = new System.Timers.Timer
-            {
-                Interval = (int) timeSpan.TotalMilliseconds,
-                AutoReset = false
-            };
-
-            _remindLaterTimer.Elapsed += delegate
-            {
-                _remindLaterTimer = null;
-                if (context != null)
-                {
-                    try
-                    {
-                        context.Send(state => Start(), null);
-                    }
-                    catch (InvalidAsynchronousStateException)
-                    {
-                        Start();
-                    }
-                }
-                else
-                {
-                    Start();
-                }
-            };
-
-            _remindLaterTimer.Start();
-        }
-
-        /// <summary>
-        ///     Opens the Download window that download the update and execute the installer when download completes.
-        /// </summary>
-        public static bool DownloadUpdate(UpdateInfoEventArgs args)
-        {
-            var downloadDialog = new DownloadUpdateDialog(args);
-
-            try
-            {
-                return downloadDialog.ShowDialog().Equals(DialogResult.OK);
-            }
-            catch (TargetInvocationException)
-            {
-            }
-
-            return false;
-        }
-
-        internal static MyWebClient GetWebClient(Uri uri, IAuthentication basicAuthentication)
-        {
-            MyWebClient webClient = new MyWebClient
-            {
-                CachePolicy = new RequestCachePolicy(RequestCacheLevel.NoCacheNoStore)
-            };
-
-            if (Proxy != null)
-            {
-                webClient.Proxy = Proxy;
-            }
-
-            if (uri.Scheme.Equals(Uri.UriSchemeFtp))
-            {
-                webClient.Credentials = FtpCredentials;
-            }
-            else
-            {
-                if (basicAuthentication != null)
-                {
-                    webClient.Headers[HttpRequestHeader.Authorization] = basicAuthentication.ToString();
-                }
-
-                webClient.Headers[HttpRequestHeader.UserAgent] = HttpUserAgent;
-            }
-
-            return webClient;
-        }
-    }
+using System;
+using System.ComponentModel;
+using System.Diagnostics;
+using System.Drawing;
+using System.Globalization;
+using System.IO;
+using System.Net;
+using System.Net.Cache;
+using System.Reflection;
+using System.Threading;
+using System.Windows.Forms;
+using System.Xml;
+using System.Xml.Serialization;
+using AutoUpdaterDotNET.Properties;
+
+namespace AutoUpdaterDotNET
+{
+    /// <summary>
+    ///     Enum representing the remind later time span.
+    /// </summary>
+    public enum RemindLaterFormat
+    {
+        /// <summary>
+        ///     Represents the time span in minutes.
+        /// </summary>
+        Minutes,
+
+        /// <summary>
+        ///     Represents the time span in hours.
+        /// </summary>
+        Hours,
+
+        /// <summary>
+        ///     Represents the time span in days.
+        /// </summary>
+        Days
+    }
+
+    /// <summary>
+    ///     Enum representing the effect of Mandatory flag.
+    /// </summary>
+    public enum Mode
+    {
+        /// <summary>
+        /// In this mode, it ignores Remind Later and Skip values set previously and hide both buttons.
+        /// </summary>
+        Normal,
+
+        /// <summary>
+        /// In this mode, it won't show close button in addition to Normal mode behaviour.
+        /// </summary>
+        Forced,
+
+        /// <summary>
+        /// In this mode, it will start downloading and applying update without showing standard update dialog in addition to Forced mode behaviour.
+        /// </summary>
+        ForcedDownload
+    }
+
+    /// <summary>
+    ///     Main class that lets you auto update applications by setting some static fields and executing its Start method.
+    /// </summary>
+    public static class AutoUpdater
+    {
+        private static System.Timers.Timer _remindLaterTimer;
+
+        internal static String RegistryLocation;
+
+        internal static bool IsWinFormsApplication;
+
+        internal static Uri BaseUri;
+
+        internal static bool Running;
+
+        /// <summary>
+        ///     Set it to folder path where you want to download the update file. If not provided then it defaults to Temp folder.
+        /// </summary>
+        public static String DownloadPath;
+
+        /// <summary>
+        ///     Set the Application Title shown in Update dialog. Although AutoUpdater.NET will get it automatically, you can set this property if you like to give custom Title.
+        /// </summary>
+        public static String AppTitle;
+
+        /// <summary>
+        ///     URL of the xml file that contains information about latest version of the application.
+        /// </summary>
+        public static String AppCastURL;
+
+        /// <summary>
+        /// Login/password/domain for FTP-request
+        /// </summary>
+        public static NetworkCredential FtpCredentials;
+
+        /// <summary>
+        ///     Opens the download URL in default browser if true. Very usefull if you have portable application.
+        /// </summary>
+        public static bool OpenDownloadPage;
+
+        /// <summary>
+        ///     Set Basic Authentication credentials required to download the file.
+        /// </summary>
+        public static IAuthentication BasicAuthDownload;
+
+        /// <summary>
+        ///     Set Basic Authentication credentials required to download the XML file.
+        /// </summary>
+        public static IAuthentication BasicAuthXML;
+
+        /// <summary>
+        ///     Set Basic Authentication credentials to navigate to the change log URL. 
+        /// </summary>
+        public static IAuthentication BasicAuthChangeLog;
+
+        /// <summary>
+        ///     Set the User-Agent string to be used for HTTP web requests.
+        /// </summary>
+        public static string HttpUserAgent;
+
+        /// <summary>
+        ///     If this is true users can see the skip button.
+        /// </summary>
+        public static Boolean ShowSkipButton = true;
+
+        /// <summary>
+        ///     If this is true users can see the Remind Later button.
+        /// </summary>
+        public static Boolean ShowRemindLaterButton = true;
+
+        /// <summary>
+        ///     If this is true users see dialog where they can set remind later interval otherwise it will take the interval from
+        ///     RemindLaterAt and RemindLaterTimeSpan fields.
+        /// </summary>
+        public static Boolean LetUserSelectRemindLater = true;
+
+        /// <summary>
+        ///     Remind Later interval after user should be reminded of update.
+        /// </summary>
+        public static int RemindLaterAt = 2;
+
+        ///<summary>
+        ///     AutoUpdater.NET will report errors if this is true.
+        /// </summary>
+        public static bool ReportErrors = false;
+
+        /// <summary>
+        ///     Set this to false if your application doesn't need administrator privileges to replace the old version.
+        /// </summary>
+        public static bool RunUpdateAsAdmin = true;
+
+        ///<summary>
+        ///     Set this to true if you want to ignore previously assigned Remind Later and Skip settings. It will also hide Remind Later and Skip buttons.
+        /// </summary>
+        public static bool Mandatory;
+
+        /// <summary>
+        ///     Set this to any of the available modes to change behaviour of the Mandatory flag.
+        /// </summary>
+        public static Mode UpdateMode;
+
+        /// <summary>
+        ///     Set Proxy server to use for all the web requests in AutoUpdater.NET.
+        /// </summary>
+        public static IWebProxy Proxy;
+
+        /// <summary>
+        /// Set this to an instance implementing the IPersistenceProvider interface for using a data storage method different from the default Windows Registry based one.
+        /// </summary>
+        public static IPersistenceProvider PersistenceProvider;
+
+        /// <summary>
+        ///     Set if RemindLaterAt interval should be in Minutes, Hours or Days.
+        /// </summary>
+        public static RemindLaterFormat RemindLaterTimeSpan = RemindLaterFormat.Days;
+
+        /// <summary>
+        ///     A delegate type to handle how to exit the application after update is downloaded.
+        /// </summary>
+        public delegate void ApplicationExitEventHandler();
+
+        /// <summary>
+        ///     An event that developers can use to exit the application gracefully.
+        /// </summary>
+        public static event ApplicationExitEventHandler ApplicationExitEvent;
+
+        /// <summary>
+        ///     A delegate type for hooking up update notifications.
+        /// </summary>
+        /// <param name="args">An object containing all the parameters received from AppCast XML file. If there will be an error while looking for the XML file then this object will be null.</param>
+        public delegate void CheckForUpdateEventHandler(UpdateInfoEventArgs args);
+
+        /// <summary>
+        ///     An event that clients can use to be notified whenever the update is checked.
+        /// </summary>
+        public static event CheckForUpdateEventHandler CheckForUpdateEvent;
+
+        /// <summary>
+        ///     A delegate type for hooking up parsing logic.
+        /// </summary>
+        /// <param name="args">An object containing the AppCast file received from server.</param>
+        public delegate void ParseUpdateInfoHandler(ParseUpdateInfoEventArgs args);
+
+        /// <summary>
+        ///     An event that clients can use to be notified whenever the AppCast file needs parsing.
+        /// </summary>
+        public static event ParseUpdateInfoHandler ParseUpdateInfoEvent;
+
+        /// <summary>
+        ///     Set if you want the default update form to have a different size.
+        /// </summary>
+        public static Size? UpdateFormSize = null;
+
+        /// <summary>
+        ///     Start checking for new version of application and display dialog to the user if update is available.
+        /// </summary>
+        /// <param name="myAssembly">Assembly to use for version checking.</param>
+        public static void Start(Assembly myAssembly = null)
+        {
+            Start(AppCastURL, myAssembly);
+        }
+
+        /// <summary>
+        ///     Start checking for new version of application via FTP and display dialog to the user if update is available.
+        /// </summary>
+        /// <param name="appCast">FTP URL of the xml file that contains information about latest version of the application.</param>
+        /// <param name="ftpCredentials">Credentials required to connect to FTP server.</param>
+        /// <param name="myAssembly">Assembly to use for version checking.</param>
+        public static void Start(String appCast, NetworkCredential ftpCredentials, Assembly myAssembly = null)
+        {
+            FtpCredentials = ftpCredentials;
+            Start(appCast, myAssembly);
+        }
+
+        /// <summary>
+        ///     Start checking for new version of application and display dialog to the user if update is available.
+        /// </summary>
+        /// <param name="appCast">URL of the xml file that contains information about latest version of the application.</param>
+        /// <param name="myAssembly">Assembly to use for version checking.</param>
+        public static void Start(String appCast, Assembly myAssembly = null)
+        {
+            try
+            {
+                ServicePointManager.SecurityProtocol |= (SecurityProtocolType) 192 |
+                                                        (SecurityProtocolType) 768 | (SecurityProtocolType) 3072;
+            }
+            catch (NotSupportedException)
+            {
+            }
+
+            if (Mandatory && _remindLaterTimer != null)
+            {
+                _remindLaterTimer.Stop();
+                _remindLaterTimer.Close();
+                _remindLaterTimer = null;
+            }
+
+            if (!Running && _remindLaterTimer == null)
+            {
+                Running = true;
+
+                AppCastURL = appCast;
+
+                IsWinFormsApplication = Application.MessageLoop;
+
+                var backgroundWorker = new BackgroundWorker();
+
+                backgroundWorker.DoWork += BackgroundWorkerDoWork;
+
+                backgroundWorker.RunWorkerCompleted += BackgroundWorkerOnRunWorkerCompleted;
+
+                backgroundWorker.RunWorkerAsync(myAssembly ?? Assembly.GetEntryAssembly());
+            }
+        }
+
+        private static void BackgroundWorkerOnRunWorkerCompleted(object sender,
+            RunWorkerCompletedEventArgs runWorkerCompletedEventArgs)
+        {
+            if (runWorkerCompletedEventArgs.Error != null)
+            {
+                if (ReportErrors)
+                {
+                    if (runWorkerCompletedEventArgs.Error is WebException)
+                    {
+                        MessageBox.Show(
+                            Resources.UpdateCheckFailedMessage,
+                            Resources.UpdateCheckFailedCaption, MessageBoxButtons.OK, MessageBoxIcon.Error);
+                    }
+                    else
+                    {
+                        MessageBox.Show(runWorkerCompletedEventArgs.Error.ToString(),
+                            runWorkerCompletedEventArgs.GetType().ToString(), MessageBoxButtons.OK,
+                            MessageBoxIcon.Error);
+                    }
+                }
+            }
+            else
+            {
+                if (!runWorkerCompletedEventArgs.Cancelled)
+                {
+                    if (runWorkerCompletedEventArgs.Result is DateTime time)
+                    {
+                        SetTimer(time);
+                    }
+                    else
+                    {
+                        var args = runWorkerCompletedEventArgs.Result as UpdateInfoEventArgs;
+                        if (CheckForUpdateEvent != null)
+                        {
+                            CheckForUpdateEvent(args);
+                        }
+                        else
+                        {
+                            if (args.IsUpdateAvailable)
+                            {
+                                if (!IsWinFormsApplication)
+                                {
+                                    Application.EnableVisualStyles();
+                                }
+
+                                if (Mandatory && UpdateMode == Mode.ForcedDownload)
+                                {
+                                    DownloadUpdate(args);
+                                    Exit();
+                                }
+                                else
+                                {
+                                    if (Thread.CurrentThread.GetApartmentState().Equals(ApartmentState.STA))
+                                    {
+                                        ShowUpdateForm(args);
+                                    }
+                                    else
+                                    {
+                                        Thread thread = new Thread(new ThreadStart(delegate { ShowUpdateForm(args); }));
+                                        thread.CurrentCulture = thread.CurrentUICulture = CultureInfo.CurrentCulture;
+                                        thread.SetApartmentState(ApartmentState.STA);
+                                        thread.Start();
+                                        thread.Join();
+                                    }
+                                }
+
+                                return;
+                            }
+
+                            if (ReportErrors)
+                            {
+                                MessageBox.Show(Resources.UpdateUnavailableMessage,
+                                    Resources.UpdateUnavailableCaption,
+                                    MessageBoxButtons.OK, MessageBoxIcon.Information);
+                            }
+                        }
+                    }
+                }
+            }
+
+            Running = false;
+        }
+
+        /// <summary>
+        /// Shows standard update dialog.
+        /// </summary>
+        public static void ShowUpdateForm(UpdateInfoEventArgs args)
+        {
+            var updateForm = new UpdateForm(args);
+            if (UpdateFormSize.HasValue)
+            {
+                updateForm.Size = UpdateFormSize.Value;
+            }
+
+            if (updateForm.ShowDialog().Equals(DialogResult.OK))
+            {
+                Exit();
+            }
+        }
+
+        private static void BackgroundWorkerDoWork(object sender, DoWorkEventArgs e)
+        {
+            Assembly mainAssembly = e.Argument as Assembly;
+
+            var companyAttribute =
+                (AssemblyCompanyAttribute) GetAttribute(mainAssembly, typeof(AssemblyCompanyAttribute));
+            string appCompany = companyAttribute != null ? companyAttribute.Company : "";
+
+            if (string.IsNullOrEmpty(AppTitle))
+            {
+                var titleAttribute =
+                    (AssemblyTitleAttribute) GetAttribute(mainAssembly, typeof(AssemblyTitleAttribute));
+                AppTitle = titleAttribute != null ? titleAttribute.Title : mainAssembly.GetName().Name;
+            }
+
+            RegistryLocation = !string.IsNullOrEmpty(appCompany)
+                ? $@"Software\{appCompany}\{AppTitle}\AutoUpdater"
+                : $@"Software\{AppTitle}\AutoUpdater";
+
+            BaseUri = new Uri(AppCastURL);
+
+            UpdateInfoEventArgs args;
+            using (MyWebClient client = GetWebClient(BaseUri, BasicAuthXML))
+            {
+                string xml = client.DownloadString(BaseUri);
+
+                if (ParseUpdateInfoEvent == null)
+                {
+                    XmlSerializer xmlSerializer = new XmlSerializer(typeof(UpdateInfoEventArgs));
+                    XmlTextReader xmlTextReader = new XmlTextReader(new StringReader(xml)) {XmlResolver = null};
+                    args = (UpdateInfoEventArgs) xmlSerializer.Deserialize(xmlTextReader);
+                }
+                else
+                {
+                    ParseUpdateInfoEventArgs parseArgs = new ParseUpdateInfoEventArgs(xml);
+                    ParseUpdateInfoEvent(parseArgs);
+                    args = parseArgs.UpdateInfo;
+                }
+            }
+
+            if (!Mandatory)
+            {
+                Mandatory = args.Mandatory;
+                UpdateMode = args.UpdateMode;
+            }
+
+            if (string.IsNullOrEmpty(args.CurrentVersion) || string.IsNullOrEmpty(args.DownloadURL))
+            {
+                throw new InvalidDataException();
+            }
+
+            if (Mandatory)
+            {
+                ShowRemindLaterButton = false;
+                ShowSkipButton = false;
+            }
+            else
+            {
+                // Read the persisted state from the persistence provider.
+                // This method makes the persistence handling independent from the storage method.
+                if (PersistenceProvider.GetSkippedApplicationVersion(out var skip, out var skippedVersion))
+                {
+                    var skipVersion = new Version(skippedVersion);
+                    var currentVersion = new Version(args.CurrentVersion);
+                    if (skip && currentVersion <= skipVersion)
+                        return;
+
+                    if (currentVersion > skipVersion)
+                    {
+                        // Update the persisted state. It no longer makes sense to have this flags set as we are working on a newer application version.
+                        PersistenceProvider.SetSkippedApplicationVersion(false, args.CurrentVersion);
+                    }
+                }
+
+                if (PersistenceProvider.GetRemindLater(out var remindLaterTime))
+                {
+                    int compareResult = DateTime.Compare(DateTime.Now, remindLaterTime);
+
+                    if (compareResult < 0)
+                    {
+                        e.Result = remindLaterTime;
+                        return;
+                    }
+                }
+            }
+
+            args.InstalledVersion = mainAssembly.GetName().Version;
+            args.IsUpdateAvailable = new Version(args.CurrentVersion) > mainAssembly.GetName().Version;
+
+            e.Result = args;
+        }
+
+        /// <summary>
+        /// Detects and exits all instances of running assembly, including current.
+        /// </summary>
+        private static void Exit()
+        {
+            if (ApplicationExitEvent != null)
+            {
+                ApplicationExitEvent();
+            }
+            else
+            {
+                var currentProcess = Process.GetCurrentProcess();
+                foreach (var process in Process.GetProcessesByName(currentProcess.ProcessName))
+                {
+                    string processPath;
+                    try
+                    {
+                        processPath = process.MainModule.FileName;
+                    }
+                    catch (Win32Exception)
+                    {
+                        // Current process should be same as processes created by other instances of the application so it should be able to access modules of other instances. 
+                        // This means this is not the process we are looking for so we can safely skip this.
+                        continue;
+                    }
+
+                    if (process.Id != currentProcess.Id &&
+                        currentProcess.MainModule.FileName == processPath
+                    ) //get all instances of assembly except current
+                    {
+                        if (process.CloseMainWindow())
+                        {
+                            process.WaitForExit((int) TimeSpan.FromSeconds(10)
+                                .TotalMilliseconds); //give some time to process message
+                        }
+
+                        if (!process.HasExited)
+                        {
+                            process.Kill(); //TODO show UI message asking user to close program himself instead of silently killing it
+                        }
+                    }
+                }
+
+                if (IsWinFormsApplication)
+                {
+                    MethodInvoker methodInvoker = Application.Exit;
+                    methodInvoker.Invoke();
+                }
+#if NETWPF
+                else if (System.Windows.Application.Current != null)
+                {
+                    System.Windows.Application.Current.Dispatcher.BeginInvoke(new Action(() =>
+                        System.Windows.Application.Current.Shutdown()));
+                }
+#endif
+                else
+                {
+                    Environment.Exit(0);
+                }
+            }
+        }
+
+        private static Attribute GetAttribute(Assembly assembly, Type attributeType)
+        {
+            object[] attributes = assembly.GetCustomAttributes(attributeType, false);
+            if (attributes.Length == 0)
+            {
+                return null;
+            }
+
+            return (Attribute) attributes[0];
+        }
+
+        internal static string GetUserAgent()
+        {
+            return string.IsNullOrEmpty(HttpUserAgent) ? $"AutoUpdater.NET" : HttpUserAgent;
+        }
+
+        internal static void SetTimer(DateTime remindLater)
+        {
+            TimeSpan timeSpan = remindLater - DateTime.Now;
+
+            var context = SynchronizationContext.Current;
+
+            _remindLaterTimer = new System.Timers.Timer
+            {
+                Interval = (int) timeSpan.TotalMilliseconds,
+                AutoReset = false
+            };
+
+            _remindLaterTimer.Elapsed += delegate
+            {
+                _remindLaterTimer = null;
+                if (context != null)
+                {
+                    try
+                    {
+                        context.Send(state => Start(), null);
+                    }
+                    catch (InvalidAsynchronousStateException)
+                    {
+                        Start();
+                    }
+                }
+                else
+                {
+                    Start();
+                }
+            };
+
+            _remindLaterTimer.Start();
+        }
+
+        /// <summary>
+        ///     Opens the Download window that download the update and execute the installer when download completes.
+        /// </summary>
+        public static bool DownloadUpdate(UpdateInfoEventArgs args)
+        {
+            var downloadDialog = new DownloadUpdateDialog(args);
+
+            try
+            {
+                return downloadDialog.ShowDialog().Equals(DialogResult.OK);
+            }
+            catch (TargetInvocationException)
+            {
+            }
+
+            return false;
+        }
+
+        internal static MyWebClient GetWebClient(Uri uri, IAuthentication basicAuthentication)
+        {
+            MyWebClient webClient = new MyWebClient
+            {
+                CachePolicy = new RequestCachePolicy(RequestCacheLevel.NoCacheNoStore)
+            };
+
+            if (Proxy != null)
+            {
+                webClient.Proxy = Proxy;
+            }
+
+            if (uri.Scheme.Equals(Uri.UriSchemeFtp))
+            {
+                webClient.Credentials = FtpCredentials;
+            }
+            else
+            {
+                if (basicAuthentication != null)
+                {
+                    webClient.Headers[HttpRequestHeader.Authorization] = basicAuthentication.ToString();
+                }
+
+                webClient.Headers[HttpRequestHeader.UserAgent] = HttpUserAgent;
+            }
+
+            return webClient;
+        }
+    }
 }