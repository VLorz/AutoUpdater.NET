--- conflicted
+++ resolved
@@ -8,7 +8,7 @@
     <OutputType>WinExe</OutputType>
     <RootNamespace>ZipExtractor</RootNamespace>
     <AssemblyName>ZipExtractor</AssemblyName>
-    <TargetFrameworkVersion>v4.6</TargetFrameworkVersion>
+    <TargetFrameworkVersion>v4.0</TargetFrameworkVersion>
     <FileAlignment>512</FileAlignment>
     <PublishUrl>publish\</PublishUrl>
     <Install>true</Install>
@@ -50,53 +50,26 @@
   <PropertyGroup Condition=" '$(Configuration)' == 'Debug' ">
     <TargetFrameworkVersion>v2.0</TargetFrameworkVersion>
     <OutputPath>bin\Debug\net20</OutputPath>
-    <Prefer32Bit>false</Prefer32Bit>
   </PropertyGroup>
   <PropertyGroup Condition=" '$(Configuration)' == 'Release' ">
     <TargetFrameworkVersion>v2.0</TargetFrameworkVersion>
-    <Prefer32Bit>false</Prefer32Bit>
   </PropertyGroup>
   <PropertyGroup Condition=" '$(Configuration)' == 'Debug-NET35' ">
     <TargetFrameworkVersion>v3.5</TargetFrameworkVersion>
     <OutputPath>bin\Debug\net35</OutputPath>
-    <Prefer32Bit>false</Prefer32Bit>
   </PropertyGroup>
   <PropertyGroup Condition=" '$(Configuration)' == 'Release-NET35' ">
     <TargetFrameworkVersion>v3.5</TargetFrameworkVersion>
-    <Prefer32Bit>false</Prefer32Bit>
   </PropertyGroup>
   <PropertyGroup Condition=" '$(Configuration)' == 'Debug-NET40' ">
     <TargetFrameworkVersion>v4.0</TargetFrameworkVersion>
     <OutputPath>bin\Debug\net40</OutputPath>
-    <Prefer32Bit>false</Prefer32Bit>
   </PropertyGroup>
   <PropertyGroup Condition=" '$(Configuration)' == 'Release-NET40' ">
     <TargetFrameworkVersion>v4.0</TargetFrameworkVersion>
-    <Prefer32Bit>false</Prefer32Bit>
   </PropertyGroup>
-<<<<<<< HEAD
-  <PropertyGroup Condition=" '$(Configuration)' == 'Debug-NET452' ">
-    <TargetFrameworkVersion>v4.5.2</TargetFrameworkVersion>
-    <OutputPath>bin\Debug\net452</OutputPath>
-    <Prefer32Bit>true</Prefer32Bit>
-  </PropertyGroup>
-  <PropertyGroup Condition=" '$(Configuration)' == 'Release-NET452' ">
-    <TargetFrameworkVersion>v4.5.2</TargetFrameworkVersion>
-    <Prefer32Bit>true</Prefer32Bit>
-  </PropertyGroup>
-  <PropertyGroup Condition=" '$(Configuration)' == 'Debug-NET462' ">
-    <TargetFrameworkVersion>v4.6.2</TargetFrameworkVersion>
-    <OutputPath>bin\Debug\net462</OutputPath>
-    <Prefer32Bit>true</Prefer32Bit>
-  </PropertyGroup>
-  <PropertyGroup Condition=" '$(Configuration)' == 'Release-NET462' ">
-    <TargetFrameworkVersion>v4.6.2</TargetFrameworkVersion>
-    <Prefer32Bit>true</Prefer32Bit>
-  </PropertyGroup>
-=======
->>>>>>> 32e01a72
   <PropertyGroup>
-    <SignAssembly>false</SignAssembly>
+    <SignAssembly>true</SignAssembly>
   </PropertyGroup>
   <PropertyGroup>
     <AssemblyOriginatorKeyFile>ZipExtractor.snk</AssemblyOriginatorKeyFile>
@@ -107,16 +80,6 @@
   </PropertyGroup>
   <PropertyGroup>
     <ApplicationManifest>app.manifest</ApplicationManifest>
-  </PropertyGroup>
-  <PropertyGroup Condition="'$(Configuration)' == 'Debug-NET460'">
-    <DebugSymbols>true</DebugSymbols>
-    <OutputPath>bin\Debug-NET460\</OutputPath>
-    <DefineConstants>DEBUG;TRACE</DefineConstants>
-    <DebugType>full</DebugType>
-    <PlatformTarget>AnyCPU</PlatformTarget>
-    <ErrorReport>prompt</ErrorReport>
-    <CodeAnalysisRuleSet>MinimumRecommendedRules.ruleset</CodeAnalysisRuleSet>
-    <Prefer32Bit>true</Prefer32Bit>
   </PropertyGroup>
   <ItemGroup>
     <Reference Include="System" />
